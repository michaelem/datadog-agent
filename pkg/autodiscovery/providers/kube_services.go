// Unless explicitly stated otherwise all files in this repository are licensed
// under the Apache License Version 2.0.
// This product includes software developed at Datadog (https://www.datadoghq.com/).
// Copyright 2016-2019 Datadog, Inc.

// +build clusterchecks
// +build kubeapiserver

package providers

import (
	"fmt"
	"strings"

	v1 "k8s.io/api/core/v1"
	"k8s.io/apimachinery/pkg/labels"
	listersv1 "k8s.io/client-go/listers/core/v1"
	"k8s.io/client-go/tools/cache"

	"github.com/DataDog/datadog-agent/pkg/autodiscovery/integration"
	"github.com/DataDog/datadog-agent/pkg/config"
	"github.com/DataDog/datadog-agent/pkg/util/kubernetes/apiserver"
	"github.com/DataDog/datadog-agent/pkg/util/log"
)

const (
	// AD on the load-balanced service IPs
	kubeServiceAnnotationPrefix = "ad.datadoghq.com/service."
	// AD on the individual service endpoints (TODO)
	kubeEndpointAnnotationPrefix = "ad.datadoghq.com/endpoints."
	kubeEndpointIDPrefix         = "kube_endpoint://"
)

// KubeletConfigProvider implements the ConfigProvider interface for the kubelet.
type KubeServiceConfigProvider struct {
	lister   listersv1.ServiceLister
	upToDate bool
}

// NewKubeServiceConfigProvider returns a new ConfigProvider connected to kubelet.
// Connectivity is not checked at this stage to allow for retries, Collect will do it.
func NewKubeServiceConfigProvider(config config.ConfigurationProviders) (ConfigProvider, error) {
	ac, err := apiserver.GetAPIClient()
	if err != nil {
		return nil, fmt.Errorf("cannot connect to apiserver: %s", err)
	}
	servicesInformer := ac.InformerFactory.Core().V1().Services()
	if servicesInformer == nil {
		return nil, fmt.Errorf("cannot get service informer: %s", err)
	}

	p := &KubeServiceConfigProvider{
		lister: servicesInformer.Lister(),
	}

	servicesInformer.Informer().AddEventHandler(cache.ResourceEventHandlerFuncs{
		AddFunc:    p.invalidate,
		UpdateFunc: p.invalidateIfChanged,
		DeleteFunc: p.invalidate,
	})

	return p, nil
}

// String returns a string representation of the KubeServiceConfigProvider
func (k *KubeServiceConfigProvider) String() string {
	return KubeServices
}

// Collect retrieves services from the apiserver, builds Config objects and returns them
func (k *KubeServiceConfigProvider) Collect() ([]integration.Config, error) {
	services, err := k.lister.List(labels.Everything())
	if err != nil {
		return nil, err
	}
	k.upToDate = true

	return parseServiceAnnotations(services)
}

// IsUpToDate allows to cache configs as long as no changes are detected in the apiserver
func (k *KubeServiceConfigProvider) IsUpToDate() (bool, error) {
	return k.upToDate, nil
}

func (k *KubeServiceConfigProvider) invalidate(obj interface{}) {
	if obj != nil {
		log.Trace("Invalidating configs on new/deleted service")
		k.upToDate = false
	}
}

func (k *KubeServiceConfigProvider) invalidateIfChanged(old, obj interface{}) {
	// Cast the updated object, don't invalidate on casting error.
	// nil pointers are safely handled by the casting logic.
	castedObj, ok := obj.(*v1.Service)
	if !ok {
		log.Errorf("Expected a Service type, got: %v", obj)
		return
	}
	// Cast the old object, invalidate on casting error
	castedOld, ok := old.(*v1.Service)
	if !ok {
		log.Errorf("Expected a Service type, got: %v", old)
		k.upToDate = false
		return
	}
	// Quick exit if resversion did not change
	if castedObj.ResourceVersion == castedOld.ResourceVersion {
		return
	}
	// Compare annotations
	if valuesDiffer(castedObj.Annotations, castedOld.Annotations, kubeServiceAnnotationPrefix) {
		log.Trace("Invalidating configs on service change")
		k.upToDate = false
		return
	}
	if valuesDiffer(castedObj.Annotations, castedOld.Annotations, kubeEndpointAnnotationPrefix) {
<<<<<<< HEAD
		log.Trace("Invalidating configs on service change")
=======
		log.Trace("Invalidating configs on service end annotations change")
>>>>>>> d2c55a23
		k.upToDate = false
		return
	}
}

// valuesDiffer returns true if the annotations matching the
// given prefix are different between map first and second.
// It also counts the annotation count to catch deletions.
func valuesDiffer(first, second map[string]string, prefix string) bool {
	var matchingInFirst int
	for name, value := range first {
		if !strings.HasPrefix(name, prefix) {
			continue
		}
		if second[name] != value {
			return true
		}
		matchingInFirst++
	}

	var matchingInSecond int
	for name := range second {
		if !strings.HasPrefix(name, prefix) {
			continue
		}
		matchingInSecond++
	}

	return matchingInFirst != matchingInSecond
}

func parseServiceAnnotations(services []*v1.Service) ([]integration.Config, error) {
	var configs []integration.Config
	for _, svc := range services {
		if svc == nil || svc.ObjectMeta.UID == "" {
			log.Debug("Ignoring a nil service")
			continue
		}
		service_id := apiserver.EntityForService(svc)
		svcConf, errors := extractTemplatesFromMap(service_id, svc.Annotations, kubeServiceAnnotationPrefix)
<<<<<<< HEAD
		for _, err := range errors {
			log.Errorf("Cannot parse template for service %s/%s: %s", svc.Namespace, svc.Name, err)
		}
		endptConf, errors := extractTemplatesFromMap(fmt.Sprintf("%s%s/%s", kubeEndpointIDPrefix, svc.Namespace, svc.Name), svc.Annotations, kubeEndpointAnnotationPrefix)
=======
>>>>>>> d2c55a23
		for _, err := range errors {
			log.Errorf("Cannot parse service template for service %s/%s: %s", svc.Namespace, svc.Name, err)
		}
		endptConf, errors := extractTemplatesFromMap(apiserver.EntityForEndpoints(svc.Namespace, svc.Name), svc.Annotations, kubeEndpointAnnotationPrefix)
		for _, err := range errors {
			log.Errorf("Cannot parse endpoint template for service %s/%s: %s", svc.Namespace, svc.Name, err)
		}
		// All configurations are cluster checks
		for i := range svcConf {
			svcConf[i].ClusterCheck = true
		}
		for i := range endptConf {
			endptConf[i].ClusterCheck = true
		}
		configs = append(configs, svcConf...)
		configs = append(configs, endptConf...)
	}

	return configs, nil
}

func init() {
	RegisterProvider("kube_services", NewKubeServiceConfigProvider)
}<|MERGE_RESOLUTION|>--- conflicted
+++ resolved
@@ -116,11 +116,7 @@
 		return
 	}
 	if valuesDiffer(castedObj.Annotations, castedOld.Annotations, kubeEndpointAnnotationPrefix) {
-<<<<<<< HEAD
-		log.Trace("Invalidating configs on service change")
-=======
 		log.Trace("Invalidating configs on service end annotations change")
->>>>>>> d2c55a23
 		k.upToDate = false
 		return
 	}
@@ -161,13 +157,6 @@
 		}
 		service_id := apiserver.EntityForService(svc)
 		svcConf, errors := extractTemplatesFromMap(service_id, svc.Annotations, kubeServiceAnnotationPrefix)
-<<<<<<< HEAD
-		for _, err := range errors {
-			log.Errorf("Cannot parse template for service %s/%s: %s", svc.Namespace, svc.Name, err)
-		}
-		endptConf, errors := extractTemplatesFromMap(fmt.Sprintf("%s%s/%s", kubeEndpointIDPrefix, svc.Namespace, svc.Name), svc.Annotations, kubeEndpointAnnotationPrefix)
-=======
->>>>>>> d2c55a23
 		for _, err := range errors {
 			log.Errorf("Cannot parse service template for service %s/%s: %s", svc.Namespace, svc.Name, err)
 		}

version: 2

# This file uses YAML anchors to deduplicate steps
# see https://circleci.com/blog/circleci-hacks-reuse-yaml-in-your-circleci-config-with-yaml/
# and https://learnxinyminutes.com/docs/yaml/

experimental:
  notify:
    branches:
      only:
        - master

templates:
  job_template: &job_template
    docker:
      - image: datadog/datadog-agent-runner-circle:latest
        environment:
          USE_SYSTEM_LIBS: "1"
    working_directory: /go/src/github.com/DataDog/datadog-agent
  step_templates:
    - restore_cache: &restore_deps
        keys:
          # The first match will be used. Doing that so new branches
          # use master's cache but don't pollute it back.
          #
          # If incremental dep fails, increase the cache gen number
          # in restore_deps AND save_deps
          # See https://github.com/DataDog/datadog-agent/pull/2384
<<<<<<< HEAD
          - gen10-godeps-{{ .Branch }}-{{ .Revision }}
          - gen10-godeps-{{ .Branch }}-
          - gen10-godeps-master-
    - save_cache: &save_deps
        key: gen10-godeps-{{ .Branch }}-{{ .Revision }}
=======
          - gen11-godeps-{{ .Branch }}-{{ .Revision }}
          - gen11-godeps-{{ .Branch }}-
          - gen11-godeps-master-
    - save_cache: &save_deps
        key: gen11-godeps-{{ .Branch }}-{{ .Revision }}
>>>>>>> 6985f355
    - restore_cache: &restore_source
        keys:
          # Cache retrieval is faster than full git checkout
          - v3-repo-{{ .Revision }}
    - save_cache: &save_source
        key: v3-repo-{{ .Revision }}
    - run: &enter_venv
        name: add virtualenv to bashrc
        command: echo "source /go/src/github.com/DataDog/datadog-agent/venv/bin/activate" >> $BASH_ENV

jobs:
  checkout_code:
    <<: *job_template
    steps:
      - checkout
      - save_cache:
          <<: *save_source
          paths:
            - /go/src/github.com/DataDog/datadog-agent

  dependencies:
    <<: *job_template
    steps:
      - restore_cache: *restore_source
      - restore_cache: *restore_deps
      - run:
          name: setup virtual env
          command: virtualenv /go/src/github.com/DataDog/datadog-agent/venv
      - run: *enter_venv
      - run:
          name: setup python deps
          command: source ./venv/bin/activate && pip install -r requirements.txt
      - run:
          name: grab go deps
          command: source ./venv/bin/activate && inv deps --verbose
      - run:
          name: pre-compile go deps
          command: inv -e agent.build --race --precompile-only
      - save_cache:
          <<: *save_deps
          paths:
            - /go/src/github.com/DataDog/datadog-agent/vendor
            - /go/src/github.com/DataDog/datadog-agent/venv
            - /go/pkg
            - /go/bin
            - /usr/local/lib/python2.7/dist-packages

  unit_tests:
    <<: *job_template
    steps:
      - restore_cache: *restore_source
      - restore_cache: *restore_deps
      - run: *enter_venv
      - run:
          name: run unit tests
          command: inv -e test --coverage --race --profile --fail-on-fmt --cpus 3
      - run:
          name: upload code coverage results
          # Never fail on coverage upload
          command: bash <(curl -s https://codecov.io/bash) -f profile.cov -F linux || true

  integration_tests:
    <<: *job_template
    steps:
      - restore_cache: *restore_source
      - restore_cache: *restore_deps
      - setup_remote_docker
      - run: *enter_venv
      - run:
          name: run integration tests
          command: inv -e integration-tests --race --remote-docker

  release_note:
    <<: *job_template
    steps:
      - restore_cache: *restore_source
      - restore_cache: *restore_deps
      - run: *enter_venv
      - run:
          command: inv -e lint-releasenote
          name: run PR check for release note

  team_label:
    <<: *job_template
    steps:
      - restore_cache: *restore_source
      - restore_cache: *restore_deps
      - run: *enter_venv
      - run:
          command: inv -e lint-teamassignment
          name: run PR check for team assignment labels

  milestone:
    <<: *job_template
    steps:
      - restore_cache: *restore_source
      - restore_cache: *restore_deps
      - run: *enter_venv
      - run:
          command: inv -e lint-milestone
          name: run PR check for milestone assignment

  filename_linting:
    <<: *job_template
    steps:
      - restore_cache: *restore_source
      - restore_cache: *restore_deps
      - run: *enter_venv
      - run:
          name: run filename linting
          command: inv -e lint-filenames

  docker_tests:
    <<: *job_template
    steps:
      - restore_cache: *restore_source
      - restore_cache: *restore_deps
      - setup_remote_docker
      - run: *enter_venv
      - run:
          name: run docker image tests
          command: inv -e docker.test
      - run:
          name: run docker image integration tests
          command: inv -e docker.integration-tests

  build_binaries:
    <<: *job_template
    steps:
      - restore_cache: *restore_source
      - restore_cache: *restore_deps
      - run: *enter_venv
      - run:
          name: build dogstatsd
          command: inv -e dogstatsd.build --static
      - run:
          name: build agent
          command: inv -e agent.build

  build_puppy:
    <<: *job_template
    steps:
      - restore_cache: *restore_source
      - restore_cache: *restore_deps
      - run: *enter_venv
      - run:
          name: build puppy
          command: inv -e agent.build --puppy
      - run:
          name: test puppy
          command: ./bin/agent/agent -c ./bin/agent/dist check cpu

workflows:
  version: 2
  build_test_deploy:
    jobs:
      - checkout_code
      - dependencies:
          requires:
            - checkout_code
      - unit_tests:
          requires:
            - dependencies
      - integration_tests:
          requires:
            - dependencies
      - release_note:
          requires:
            - dependencies
      - team_label:
          requires:
            - dependencies
      - milestone:
          requires:
            - dependencies
      - filename_linting:
          requires:
            - dependencies
      - docker_tests:
          requires:
            - dependencies
      - build_binaries:
          requires:
            - unit_tests
            - integration_tests
            - docker_tests
      - build_puppy:
          requires:
            - unit_tests
            - integration_tests
            - docker_tests<|MERGE_RESOLUTION|>--- conflicted
+++ resolved
@@ -26,19 +26,11 @@
           # If incremental dep fails, increase the cache gen number
           # in restore_deps AND save_deps
           # See https://github.com/DataDog/datadog-agent/pull/2384
-<<<<<<< HEAD
-          - gen10-godeps-{{ .Branch }}-{{ .Revision }}
-          - gen10-godeps-{{ .Branch }}-
-          - gen10-godeps-master-
+          - gen12-godeps-{{ .Branch }}-{{ .Revision }}
+          - gen12-godeps-{{ .Branch }}-
+          - gen12-godeps-master-
     - save_cache: &save_deps
-        key: gen10-godeps-{{ .Branch }}-{{ .Revision }}
-=======
-          - gen11-godeps-{{ .Branch }}-{{ .Revision }}
-          - gen11-godeps-{{ .Branch }}-
-          - gen11-godeps-master-
-    - save_cache: &save_deps
-        key: gen11-godeps-{{ .Branch }}-{{ .Revision }}
->>>>>>> 6985f355
+        key: gen12-godeps-{{ .Branch }}-{{ .Revision }}
     - restore_cache: &restore_source
         keys:
           # Cache retrieval is faster than full git checkout

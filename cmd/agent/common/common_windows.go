--- conflicted
+++ resolved
@@ -75,20 +75,12 @@
 	var s string
 	k, err := registry.OpenKey(registry.LOCAL_MACHINE, `SOFTWARE\DataDog\Datadog Agent`, registry.QUERY_VALUE)
 	if err != nil {
-<<<<<<< HEAD
 		log.Warnf("Failed to open registry key: %s", err)
-=======
-		log.Warnf("Failed to open registry key %s", err)
->>>>>>> dd999a4a
 	} else {
 		defer k.Close()
 		s, _, err = k.GetStringValue("InstallPath")
 		if err != nil {
-<<<<<<< HEAD
 			log.Warnf("Installpath not found in registry: %s", err)
-=======
-			log.Warnf("Installpath not found in registry %s", err)
->>>>>>> dd999a4a
 		}
 	}
 	// if unable to figure out the install path from the registry,
@@ -156,11 +148,7 @@
 			return nil
 		}
 		// otherwise, unexpected error
-<<<<<<< HEAD
-		log.Warnf("Unexpected error getting registry config: %s", err)
-=======
 		log.Warnf("Unexpected error getting registry config %s", err.Error())
->>>>>>> dd999a4a
 		return err
 	}
 	defer k.Close()

// Unless explicitly stated otherwise all files in this repository are licensed
// under the Apache License Version 2.0.
// This product includes software developed at Datadog (https://www.datadoghq.com/).
// Copyright 2019 Datadog, Inc.
#ifndef DATADOG_AGENT_SIX_THREE_H
#define DATADOG_AGENT_SIX_THREE_H
#include <map>
#include <mutex>
#include <string>
#include <vector>

#include <Python.h>
#include <six.h>

#ifndef DATADOG_AGENT_SIX_API
#    ifdef DATADOG_AGENT_SIX_TEST
#        define DATADOG_AGENT_SIX_API
#    elif _WIN32
#        define DATADOG_AGENT_SIX_API __declspec(dllexport)
#    else
#        if __GNUC__ >= 4
#            define DATADOG_AGENT_SIX_API __attribute__((visibility("default")))
#        else
#            define DATADOG_AGENT_SIX_API
#        endif
#    endif
#endif

class Three : public Six {
public:
    // Python module constants need to be added in the init callback after calling
    // "PyModule_Create". The constants need to be globally available.
    static PyModuleConstants ModuleConstants;

    Three()
        : _modules()
        , _pythonHome(NULL)
        , _baseClass(NULL)
        , _pythonPaths(){};
    ~Three();

    bool init(const char *pythonHome);
    bool addModuleFunction(six_module_t module, six_module_func_t t, const char *funcName, void *func);
    bool addModuleIntConst(six_module_t module, const char *name, long value);
    bool addPythonPath(const char *path);
    six_gilstate_t GILEnsure();
    void GILRelease(six_gilstate_t);
    bool getCheck(const char *module, const char *init_config, const char *instances, SixPyObject *&check,
                  char *&version);
    const char *runCheck(SixPyObject *check);

    // const API
    bool isInitialized() const;
    const char *getPyVersion() const;
    bool runSimpleString(const char *path) const;
    SixPyObject *getNone() const { return reinterpret_cast<SixPyObject *>(Py_None); }

private:
    PyObject *_importFrom(const char *module, const char *name);
    PyObject *_findSubclassOf(PyObject *base, PyObject *module);
    std::string _fetchPythonError() const;
    char *_getCheckVersion(PyObject *module) const;

    typedef std::vector<PyMethodDef> PyMethods;
    typedef std::map<six_module_t, PyMethods> PyModules;
    typedef std::vector<std::string> PyPaths;

    PyModules _modules;
    wchar_t *_pythonHome;
    PyObject *_baseClass;
    PyPaths _pythonPaths;
};

<<<<<<< HEAD
=======
#ifdef __cplusplus
extern "C" {
#endif

extern DATADOG_AGENT_SIX_API Six *create() { return new Three(); }

extern DATADOG_AGENT_SIX_API void destroy(Six *p) { delete p; }

#ifdef __cplusplus
}
#endif
>>>>>>> 72317947
#endif<|MERGE_RESOLUTION|>--- conflicted
+++ resolved
@@ -71,18 +71,4 @@
     PyPaths _pythonPaths;
 };
 
-<<<<<<< HEAD
-=======
-#ifdef __cplusplus
-extern "C" {
-#endif
-
-extern DATADOG_AGENT_SIX_API Six *create() { return new Three(); }
-
-extern DATADOG_AGENT_SIX_API void destroy(Six *p) { delete p; }
-
-#ifdef __cplusplus
-}
-#endif
->>>>>>> 72317947
 #endif
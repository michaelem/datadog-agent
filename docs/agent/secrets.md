--- conflicted
+++ resolved
@@ -17,28 +17,25 @@
 
 This section covers how to set up this feature.
 
-* [Defining secrets in configurations](#defining-secrets-in-configurations)
-* [Retrieving secrets from the secret backend](#retrieving-secrets-from-the-secret-backend)
-<<<<<<< HEAD
-  * [Configuration](#configuration)
-  * [Agent security requirements](#agent-security-requirements)
-    * [Linux](#linux)
-  * [The executable API](#the-executable-api)
-* [Troubleshooting](#troubleshooting)
-  * [Seeing configurations after secrets were injected](#seeing-configurations-after-secrets-were-injected)
-  * [Debugging your secret_backend_command](#debugging-your-secret_backend_command)
-    * [Linux](#linux-1)
-=======
-  * [Agent security requirements](#agent-security-requirements)
-    * [Linux](#linux)
-    * [Windows](#windows)
-  * [Configuration](#configuration)
-  * [The executable API](#the-executable-api)
-* [Troubleshooting](#troubleshooting)
-  * [Seeing configurations after secrets being injected](#seeing-configurations-after-secrets-being-injected)
-  * [Debugging your secret_backend_command](#debugging-your-secret_backend_command)
->>>>>>> a414d35b
-  * [Agent refusing to start](#agent-refusing-to-start)
+- [[BETA] Secrets Management](#beta-secrets-management)
+  - [Defining secrets in configurations](#defining-secrets-in-configurations)
+  - [Retrieving secrets from the secret backend](#retrieving-secrets-from-the-secret-backend)
+    - [Configuration](#configuration)
+    - [Agent security requirements](#agent-security-requirements)
+      - [Linux](#linux)
+      - [Windows](#windows)
+    - [Agent security requirements](#agent-security-requirements-1)
+      - [Linux](#linux-1)
+    - [The executable API](#the-executable-api)
+  - [Troubleshooting](#troubleshooting)
+      - [Seeing configurations after secrets were injected](#seeing-configurations-after-secrets-were-injected)
+      - [Debugging your secret_backend_command](#debugging-your-secretbackendcommand)
+        - [Linux](#linux-2)
+    - [Agent refusing to start](#agent-refusing-to-start)
+        - [Windows](#windows-1)
+          - [Rights related errors](#rights-related-errors)
+          - [Testing your executable](#testing-your-executable)
+      - [Agent refusing to start](#agent-refusing-to-start-1)
 
 ## Defining secrets in configurations
 
@@ -179,8 +176,6 @@
 the security implications of their executable in their environment.
 
 ### Configuration
-<<<<<<< HEAD
-=======
 
 In `datadog.yaml` you must set the following variables:
 
@@ -212,7 +207,6 @@
   of the executable to ease troubleshooting.
 
 #### Windows
->>>>>>> a414d35b
 
 On Windows, the executable set as `secret_backend_command` **MUST** (the agent
 will refuse to use it otherwise):
@@ -375,11 +369,7 @@
 
 ## Troubleshooting
 
-<<<<<<< HEAD
-### Seeing configurations after secrets were injected
-=======
 #### Seeing configurations after secrets were injected
->>>>>>> a414d35b
 
 To quickly see how the check's configurations are resolved you can use the
 `configcheck` command :
@@ -408,19 +398,11 @@
 
 Note that the agent needs to be restarted to pick up changes on configuration files.
 
-<<<<<<< HEAD
-### Debugging your secret_backend_command
+#### Debugging your secret_backend_command
 
 To test or debug outside of the agent you can simply mimic how the agent will run it:
 
-#### Linux
-=======
-#### Debugging your secret_backend_command
-
-To test or debug outside of the agent you can simply mimic how the agent will run it:
-
 ##### Linux
->>>>>>> a414d35b
 
 ```bash
 sudo su dd-agent - bash -c "echo '{\"version\": \"1.0\", \"secrets\": [\"secret1\", \"secret2\"]}' | /path/to/the/secret_backend_command
@@ -428,7 +410,6 @@
 
 The `dd-agent` user is created when you install the datadog-agent.
 
-<<<<<<< HEAD
 ### Agent refusing to start
 
 The first thing the agent does on startup is to load `datadog.yaml` and decrypt
@@ -436,7 +417,6 @@
 on platform/setup errors occuring when loading `datadog.yaml` aren't written in
 the logs but on stderr (this can occurs when the executable given to the agent
 for secrets returns an error).
-=======
 ##### Windows
 
 ###### Rights related errors
@@ -493,7 +473,6 @@
 on platform like Windows, errors occuring when loading `datadog.yaml` aren't
 written in the logs but on stderr (this can occurs when the executable given to
 the agent for secrets returns an error).
->>>>>>> a414d35b
 
 If you have secrets in `datadog.yaml` and the agent refuse to start: either try
 to start the agent manually to be able to see STDERR or remove secrets from

# [BETA] Secrets Management

**This feature is in beta and its options or behavior might break between
minor or bugfix releases of the Agent.**

Starting with version `6.3.0` on Linux and `6.11` on Windows, the Agent is able
to leverage the `secrets` package in order to call a user-provided executable
to handle retrieval or decryption of secrets, which are then loaded in memory
by the Agent. This feature allows users to no longer store passwords and other
secrets in plain text in configuration files. Users have the flexibility to
design their executable according to their preferred key management service,
authentication method, and continuous integration workflow.

For now, secrets are not supported in APM or Live Process configurations.

This section covers how to set up this feature.

- [[BETA] Secrets Management](#beta-secrets-management)
  - [Defining secrets in configurations](#defining-secrets-in-configurations)
  - [Retrieving secrets from the secret backend](#retrieving-secrets-from-the-secret-backend)
    - [Configuration](#configuration)
    - [Agent security requirements](#agent-security-requirements)
      - [Linux](#linux)
      - [Windows](#windows)
    - [The executable API](#the-executable-api)
  - [Troubleshooting](#troubleshooting)
    - [Listing detected secrets](#listing-detected-secrets)
    - [Seeing configurations after secrets were injected](#seeing-configurations-after-secrets-were-injected)
    - [Debugging your secret_backend_command](#debugging-your-secretbackendcommand)
      - [Linux](#linux-1)
      - [Windows](#windows-1)
        - [Rights related errors](#rights-related-errors)
        - [Testing your executable](#testing-your-executable)
    - [Agent refusing to start](#agent-refusing-to-start)

## Defining secrets in configurations

To declare a secret in a check configuration simply use the `ENC[]` notation.
This notation can be used to denotate a secret as the *value* of any YAML field
in your configuration (not the key), in any section (`init_config`, `instances`,
`logs`, ...).

Secrets are supported in every configuration backend: file, etcd, consul ...

Starting version `6.10.0`, secrets are supported in environment variables.

Secrets are also supported in `datadog.yaml`. The agent will first load the
main configuration and reload it after decrypting the secrets. This means the
only place where secrets can't be used is the `secret_*` settings (see
Configuration section).

Secrets are always strings, this means you can't use this feature to set the
value of a setting of type integer or boolean (such as `GUI_port` for example).

Example:

```yaml
instances:
  - server: db_prod
    # two valid secret handles
    user: "ENC[db_prod_user]"
    password: "ENC[db_prod_password]"

    # The `ENC[]` handle must be the entire YAML value, which means that
    # the following will NOT be detected as a secret handle:
    password2: "db-ENC[prod_password]"
```

In the above example we have two secrets : `db_prod_user` and
`db_prod_password`. Those are the secrets **handles** and each must uniquely
identify a secret within your secrets management backend.

Between the brackets any character is allowed as long as the YAML configuration
is valid. This means you could use any format you want.

Example 1 (be careful to escape quotes so your YAML file is valid):

```
"ENC[{\"env\": \"prod\", \"check\": \"postgres\", \"id\": \"user_password\", \"az\": \"us-east-1a\"}]"
```

In this example the secret's handle is the string `{"env": "prod", "check":
"postgres", "id": "user_password", "az": "us-east-1a"}`.

Example 2:

```
"ENC[AES256_GCM,data:v8jQ=,iv:HBE=,aad:21c=,tag:gA==]"
```

In this example the secret handle is the string `AES256_GCM,data:v8jQ=,iv:HBE=,aad:21c=,tag:gA==`.

Example 3:

There is no need to escape inner `[` and `]`. The agent will select everything between the first `ENC[` and the last `]`.

```yaml
instances:
  - server: db_prod
    user: "ENC[user_array[1337]]"
```

In this example the secret handle is the string `user_array[1337]`.

**Autodiscovery**:

Secrets are resolved **after**
[Autodiscovery](https://docs.datadoghq.com/agent/autodiscovery/?tab=docker)
template variables. This means you can use them in a secret handle to fetch
secrets specific to a container.

Example:

```yaml
instances:
  - server: %%host%%
    user: ENC[db_prod_user_%%host%%]
    password: ENC[db_prod_password_%%host%%]
```

## Retrieving secrets from the secret backend

To retrieve secrets, you have to provide an executable that is able to
authenticate to and fetch secrets from your secrets management backend.

The agent will cache secrets internally in memory to reduce the number of calls
(useful in a containerized environment for example). The agent calls the
executable every time it accesses a check configuration file that contains at
least one secret handle for which the secret is not already loaded in memory. In
particular, secrets that have already been loaded in memory do not trigger
additional calls to the executable. In practice, this means that the agent calls
the user-provided executable once per file that contains a secret handle at
startup, and might make additional calls to the executable later if the agent or
instance is restarted, or if the agent dynamically loads a new check containing
a secret handle (e.g. via Autodiscovery).

By design, the user-provided executable needs to implement any error handling
mechanism that a user might require. Conversely, the agent will need to be
restarted if a secret has to be refreshed in memory (e.g. revoked password).

This approach which relies on a user-provided executable has multiple benefits:

- Guarantees that the agent will not attempt to load in memory parameters for
  which there isn't a secret handle.
- Ability for the user to limit the visibility of the agent to secrets that
  it needs (e.g. by restraining in the key management backend the list of
  secrets that the executable can access).
- Maximum freedom and flexibility in allowing users to use any secrets
  management backend (including open source solutions such as `Vault` as well as
  closed sources ones) without having to rebuild the agent.
- Enabling each user to solve the **initial trust** problem from the agent to
  their secrets management backend, in a way that leverages their preferred
  authentication method, and fits into their continuous integration workflow.

The following are sample workflows documented by users. They are provided
for illustrative purposes, and not as leading practices. Each user should
define a workflow that fits their requirements and environment.

User A manages secrets centrally in a KMS, such as `Hashicorp Vault`. They store
the secret’s path and name as the handle (e.g. `mysql/prod/agent-a`), then
provide an executable that establishes trust with the KMS and makes web service
calls to it in order to retrieve secrets needed by the agent. In this setup,
User A was careful to appropriately configure the KMS so that the executable
only has read-only access, and only to secrets that the Datadog agent requires.

User B does not wish to provide access to a centralized KMS at run-time. They
store an encrypted version of the secret in the configuration file, then provide
an executable that can access an encryption key to decrypt it. In User B's
setup, the continuous integration pipeline generates a new symmetric encryption
key (e.g. in AWS KMS) for each new instance, uses it to encrypt secrets in the
Datadog configuration files by using a templating engine (e.g. consul template),
and ensures only the executable on this instance can access the encryption key.

Regardless of the workflow, the user should **take great care to secure the
executable itself**, including setting appropriate permissions and considering
the security implications of their executable in their environment.

### Configuration

In `datadog.yaml` you must set the following variables:

```yaml
secret_backend_command: /path/to/your/executable
```

More settings are available: see `datadog.yaml`.

### Agent security requirements

<<<<<<< HEAD
The agent runs `secret_backend_command` executable as a sub-process. The
execution patterns differ on Linux and Windows.
=======
The agent will run `secret_backend_command` executable as a sub-process. The
execution pattern differs on Linux and Windows.
>>>>>>> 459df42b

#### Linux

On Linux, the executable set as `secret_backend_command` **MUST** (the agent
will refuse to use it otherwise):

- Belong to the same user running the agent (by default `dd-agent` or `root`
  inside a container).
- Have **no** rights for `group` or `other`.
- Have at least `exec` right for the owner.

Also:
- The executable shares the same environment variables as the Agent.
<<<<<<< HEAD
- Never output sensitive information on STDERR. If the binary exits with a
=======
- Never output sensitive information on STDERR. If the binary exit with a
>>>>>>> 459df42b
  different status code than `0` the Agent logs the standard error output
  of the executable to ease troubleshooting.

#### Windows

On Windows, the executable set as `secret_backend_command` **MUST** (the Agent
will refuse to use it otherwise):

- Have `Read/Exec` for `ddagentuser` (the user used to run the Agent).
- Have **no** rights for any user or group except `Administrator` or `LocalSystem`.
- Be a valid Win32 application so the Agent can execute it.

Also:
- The executable shares the same environment variables as the Agent.
- Never output sensitive information on STDERR. If the binary exit with a
  different status code than `0` the agent will log the standard error output
  of the executable to ease troubleshooting.

Here is an example of a [powershell script](secrets_scripts/set_rights.ps1)
that removes rights on a file to everybody except from `Administrator` and
`LocalSystem` and then add `ddagentuser`. Use it only as an example as your
setup might differ.

The agent GUI will **NOT** show the decrypted password but the raw handle. This
is on purposes as it let you edit configuration files. To see the final config
after being decrypted use the `configcheck` command on the datadog-agent CLI.

### The executable API

The executable has to respect a very simple API: it reads a JSON on the
Standard input and output a JSON containing the decrypted secrets on the
Standard output.

If the exit code of the executable is different than 0, the integration
configuration currently being decrypted will be considered erroneous and
dropped.

**Input:**

The executable will receive a JSON payload on the `Standard input` containing
the list of secrets to fetch:

```json
{
  "version": "1.0",
  "secrets": ["secret1", "secret2"]
}
```

- `version`: is a string containing the format version (currently "1.0").
- `secrets`: is a list of strings, each string is a **handle** from a
  configuration corresponding to a secret to fetch.

**Output:**

The executable is expected to output on the `Standard output` a JSON containing
the fetched secrets:

```json
{
  "secret1": {
    "value": "secret_value",
    "error": null
  },
  "secret2": {
    "value": null,
    "error": "could not fetch the secret"
  }
}
```

The expected payload is a JSON object, each key is one of the **handle**
requested in the input payload. The value for each **handle** is a JSON object
with 2 fields:

- `value`: a string: the actual secret value to be used in the check
  configurations (can be `null` in case of error).
- `error`: a string: the error message if needed. If `error` is different that
  `null` the integration configuration that uses this handle will be considered
  erroneous and dropped.

Example:

Here is a dummy Go program prefixing every secret with `decrypted_`:

```golang
package main

import (
	"encoding/json"
	"fmt"
	"io/ioutil"
	"os"
)

type secretsPayload struct {
	Secrets []string `json:secrets`
	Version int      `json:version`
}

func main() {
	data, err := ioutil.ReadAll(os.Stdin)

	if err != nil {
		fmt.Fprintf(os.Stderr, "Could not read from stdin: %s", err)
		os.Exit(1)
	}
	secrets := secretsPayload{}
	json.Unmarshal(data, &secrets)

	res := map[string]map[string]string{}
	for _, handle := range secrets.Secrets {
		res[handle] = map[string]string{
			"value": "decrypted_" + handle,
		}
	}

	output, err := json.Marshal(res)
	if err != nil {
		fmt.Fprintf(os.Stderr, "could not serialize res: %s", err)
		os.Exit(1)
	}
	fmt.Printf(string(output))
}
```

This will update this configuration (in the check file):

```yaml
instances:
  - server: db_prod
    user: ENC[db_prod_user]
    password: ENC[db_prod_password]
```

to this (in the agent's memory):

```yaml
instances:
  - server: db_prod
    user: decrypted_db_prod_user
    password: decrypted_db_prod_password
```

## Troubleshooting

### Listing detected secrets

The `secret` command in the Agent CLI shows any error related to your setup
(if the rights on the executable aren't the right one for example). It 
also lists all handles found and where they where found.

On Linux the command will output file mode, owner and group for the executable,
on Windows ACL rights are listed.

Example on Linux:

```shell
$> datadog-agent secrets
=== Checking executable rights ===
Executable path: /path/to/you/executable
Check Rights: OK, the executable has the correct rights

Rights Detail:
file mode: 100700
Owner username: dd-agent
Group name: dd-agent

=== Secrets stats ===
Number of secrets decrypted: 3
Secrets handle decrypted:
- api_key: from datadog.yaml
- db_prod_user: from postgres.yaml
- db_prod_password: from postgres.yaml
```

Example on Windows (from an Administrator Powershell):
```powershell
PS C:\> & 'C:\Program Files\Datadog\Datadog Agent\embedded\agent.exe' secret
=== Checking executable rights ===
Executable path: C:\path\to\you\executable.exe
Check Rights: OK, the executable has the correct rights

Rights Detail:
Acl list:
stdout:


Path   : Microsoft.PowerShell.Core\FileSystem::C:\path\to\you\executable.exe
Owner  : BUILTIN\Administrators
Group  : WIN-ITODMBAT8RG\None
Access : NT AUTHORITY\SYSTEM Allow  FullControl
         BUILTIN\Administrators Allow  FullControl
         WIN-ITODMBAT8RG\ddagentuser Allow  ReadAndExecute, Synchronize
Audit  :
Sddl   : O:BAG:S-1-5-21-2685101404-2783901971-939297808-513D:PAI(A;;FA;;;SY)(A;;FA;;;BA)(A;;0x1200
         a9;;;S-1-5-21-2685101404-2783901971-939297808-1001)

=== Secrets stats ===
Number of secrets decrypted: 3
Secrets handle decrypted:
- api_key: from datadog.yaml
- db_prod_user: from sqlserver.yaml
- db_prod_password: from sqlserver.yaml
```

### Seeing configurations after secrets were injected

To quickly see how the check's configurations are resolved you can use the
`configcheck` command :

```shell
sudo -u dd-agent -- datadog-agent configcheck

=== a check ===
Source: File Configuration Provider
Instance 1:
host: <decrypted_host>
port: <decrypted_port>
password: <decrypted_password>
~
===

=== another check ===
Source: File Configuration Provider
Instance 1:
host: <decrypted_host2>
port: <decrypted_port2>
password: <decrypted_password2>
~
===
```

Note that the agent needs to be restarted to pick up changes on configuration files.

### Debugging your secret_backend_command

To test or debug outside of the Agent you can simply mimic how the Agent will run it:

#### Linux

```bash
sudo su dd-agent - bash -c "echo '{\"version\": \"1.0\", \"secrets\": [\"secret1\", \"secret2\"]}' | /path/to/the/secret_backend_command
```

The `dd-agent` user is created when you install the datadog-agent.

#### Windows

##### Rights related errors

If you encounter one of the following errors then something is missing in your
setup. See Windows intructions [here](#windows).

1. If any other group or user than needed has rights on the executable you will get a similar error in the log:
   ```
   error while decrypting secrets in an instance: Invalid executable 'C:\decrypt.exe': other users/groups than LOCAL_SYSTEM, Administrators or ddagentuser have rights on it
   ```

2. If `ddagentuser` doesn't have read and execute right on the file, you will get a similar error:
   ```
   error while decrypting secrets in an instance: could not query ACLs for C:\decrypt.exe
   ```

3. Your executable need to be a valid Win32 application, or you will get the following error:
   ```
   error while running 'C:\decrypt.py': fork/exec C:\decrypt.py: %1 is not a valid Win32 application.
   ```

##### Testing your executable

Your executable is executed by the Agent when fetching your secrets. The
Datadog Agent runs using the `ddagentuser`. This user has no specific
rights but is part of the `Performance Monitor Users` group. The password for
this user is randomly generated at install time and os never saved anywhere.

This means that your executable might work with your default user or
development user but not when it's run by the agent, as `ddagentuser` has more
restricted rights.

The easiest way to test your executable in the same conditions as the agent is
to update the password of the `ddagentuser` on your dev box. This way you will
be able to authenticate as `ddagentuser` and run your executable in the same
context the agent would.

To do so, follow those steps:
1. Remove `ddagentuser` from the `Local Policies/User Rights Assignement/Deny
   Log on locally` list in the `Local Security Policy`.
2. Set a new password for ddagentuser (since the one generated at install time
   is never saved anywhere). In Powershell run:
   ```powershell
   $user = [ADSI]"WinNT://./ddagentuser";
   $user.SetPassword("a_new_password")
   ```
3. Update the password to be used by `DatadogAgent` service in the Service
   Control Manager. In powershell run:
   ```powershell
   sc.exe config DatadogAgent password= "a_new_password"
   ```

You can now login as `ddagentuser` to test your executable. We have a
[powershell script](secrets_scripts/secrets_tester.ps1) to help you test your
executable as another user. It will switch the user context and mimic how the
agent runs your executable.

Example on how to use it:
```powershell
.\secrets_tester.ps1 -user ddagentuser -password a_new_password -executable C:\path\to\your\executable.exe -payload '{"version": "1.0", "secrets": ["secret_ID_1", "secret_ID_2"]}'
Creating new Process with C:\path\to\your\executable.exe
Waiting a second for the process to be up and running
Writing the payload to Stdin
Waiting a second so the process can fetch the secrets
stdout:
{"secret_ID_1":{"value":"secret1"},"secret_ID_2":{"value":"secret2"}}
stderr: None
exit code:
0
```

### Agent refusing to start

The first thing the agent does on startup is to load `datadog.yaml` and decrypt
any secrets in it. This is done before setting up the logging. This means that
on platform like Windows, errors occuring when loading `datadog.yaml` aren't
written in the logs but on stderr (this can occurs when the executable given to
the agent for secrets returns an error).

If you have secrets in `datadog.yaml` and the agent refuse to start: either try
to start the agent manually to be able to see STDERR or remove the secrets from
`datadog.yaml` and test with secrets in a check configuration file first.
<|MERGE_RESOLUTION|>--- conflicted
+++ resolved
@@ -44,13 +44,13 @@
 
 Starting version `6.10.0`, secrets are supported in environment variables.
 
-Secrets are also supported in `datadog.yaml`. The agent will first load the
-main configuration and reload it after decrypting the secrets. This means the
+Secrets are also supported in `datadog.yaml`. The Agent first loads the
+main configuration and reloads it after decrypting the secrets. This means the
 only place where secrets can't be used is the `secret_*` settings (see
 Configuration section).
 
 Secrets are always strings, this means you can't use this feature to set the
-value of a setting of type integer or boolean (such as `GUI_port` for example).
+value of a setting of type integer or boolean (for example, `GUI_port`).
 
 Example:
 
@@ -66,7 +66,7 @@
     password2: "db-ENC[prod_password]"
 ```
 
-In the above example we have two secrets : `db_prod_user` and
+In the above example there are two secrets : `db_prod_user` and
 `db_prod_password`. Those are the secrets **handles** and each must uniquely
 identify a secret within your secrets management backend.
 
@@ -92,7 +92,7 @@
 
 Example 3:
 
-There is no need to escape inner `[` and `]`. The agent will select everything between the first `ENC[` and the last `]`.
+There is no need to escape inner `[` and `]`. The Agent selects everything between the first `ENC[` and the last `]`.
 
 ```yaml
 instances:
@@ -123,32 +123,32 @@
 To retrieve secrets, you have to provide an executable that is able to
 authenticate to and fetch secrets from your secrets management backend.
 
-The agent will cache secrets internally in memory to reduce the number of calls
-(useful in a containerized environment for example). The agent calls the
+The Agent caches secrets internally in memory to reduce the number of calls
+(useful in a containerized environment for example). The Agent calls the
 executable every time it accesses a check configuration file that contains at
 least one secret handle for which the secret is not already loaded in memory. In
 particular, secrets that have already been loaded in memory do not trigger
-additional calls to the executable. In practice, this means that the agent calls
+additional calls to the executable. In practice, this means that the Agent calls
 the user-provided executable once per file that contains a secret handle at
-startup, and might make additional calls to the executable later if the agent or
-instance is restarted, or if the agent dynamically loads a new check containing
+startup, and might make additional calls to the executable later if the Agent or
+instance is restarted, or if the Agent dynamically loads a new check containing
 a secret handle (e.g. via Autodiscovery).
 
 By design, the user-provided executable needs to implement any error handling
-mechanism that a user might require. Conversely, the agent will need to be
+mechanism that a user might require. Conversely, the Agent will need to be
 restarted if a secret has to be refreshed in memory (e.g. revoked password).
 
 This approach which relies on a user-provided executable has multiple benefits:
 
-- Guarantees that the agent will not attempt to load in memory parameters for
+- Guarantees that the Agent will not attempt to load in memory parameters for
   which there isn't a secret handle.
-- Ability for the user to limit the visibility of the agent to secrets that
+- Ability for the user to limit the visibility of the Agent to secrets that
   it needs (e.g. by restraining in the key management backend the list of
   secrets that the executable can access).
 - Maximum freedom and flexibility in allowing users to use any secrets
   management backend (including open source solutions such as `Vault` as well as
-  closed sources ones) without having to rebuild the agent.
-- Enabling each user to solve the **initial trust** problem from the agent to
+  closed sources ones) without having to rebuild the Agent.
+- Enabling each user to solve the **initial trust** problem from the Agent to
   their secrets management backend, in a way that leverages their preferred
   authentication method, and fits into their continuous integration workflow.
 
@@ -159,9 +159,9 @@
 User A manages secrets centrally in a KMS, such as `Hashicorp Vault`. They store
 the secret’s path and name as the handle (e.g. `mysql/prod/agent-a`), then
 provide an executable that establishes trust with the KMS and makes web service
-calls to it in order to retrieve secrets needed by the agent. In this setup,
+calls to it in order to retrieve secrets needed by the Agent. In this setup,
 User A was careful to appropriately configure the KMS so that the executable
-only has read-only access, and only to secrets that the Datadog agent requires.
+only has read-only access, and only to secrets that the Datadog Agent requires.
 
 User B does not wish to provide access to a centralized KMS at run-time. They
 store an encrypted version of the secret in the configuration file, then provide
@@ -187,31 +187,22 @@
 
 ### Agent security requirements
 
-<<<<<<< HEAD
-The agent runs `secret_backend_command` executable as a sub-process. The
+The Agent runs `secret_backend_command` executable as a sub-process. The
 execution patterns differ on Linux and Windows.
-=======
-The agent will run `secret_backend_command` executable as a sub-process. The
-execution pattern differs on Linux and Windows.
->>>>>>> 459df42b
 
 #### Linux
 
-On Linux, the executable set as `secret_backend_command` **MUST** (the agent
+On Linux, the executable set as `secret_backend_command` **MUST** (the Agent
 will refuse to use it otherwise):
 
-- Belong to the same user running the agent (by default `dd-agent` or `root`
+- Belong to the same user running the Agent (by default `dd-agent` or `root`
   inside a container).
 - Have **no** rights for `group` or `other`.
 - Have at least `exec` right for the owner.
 
 Also:
 - The executable shares the same environment variables as the Agent.
-<<<<<<< HEAD
 - Never output sensitive information on STDERR. If the binary exits with a
-=======
-- Never output sensitive information on STDERR. If the binary exit with a
->>>>>>> 459df42b
   different status code than `0` the Agent logs the standard error output
   of the executable to ease troubleshooting.
 
@@ -227,7 +218,7 @@
 Also:
 - The executable shares the same environment variables as the Agent.
 - Never output sensitive information on STDERR. If the binary exit with a
-  different status code than `0` the agent will log the standard error output
+  different status code than `0` the Agent will log the standard error output
   of the executable to ease troubleshooting.
 
 Here is an example of a [powershell script](secrets_scripts/set_rights.ps1)
@@ -235,8 +226,8 @@
 `LocalSystem` and then add `ddagentuser`. Use it only as an example as your
 setup might differ.
 
-The agent GUI will **NOT** show the decrypted password but the raw handle. This
-is on purposes as it let you edit configuration files. To see the final config
+The Agent GUI will **NOT** show the decrypted password but the raw handle. This
+is on purposes as it lets you edit configuration files. To see the final config
 after being decrypted use the `configcheck` command on the datadog-agent CLI.
 
 ### The executable API
@@ -251,7 +242,7 @@
 
 **Input:**
 
-The executable will receive a JSON payload on the `Standard input` containing
+The executable receives a JSON payload on the `Standard input` containing
 the list of secrets to fetch:
 
 ```json
@@ -360,7 +351,7 @@
 
 ### Listing detected secrets
 
-The `secret` command in the Agent CLI shows any error related to your setup
+The `secret` command in the Agent CLI shows any errors related to your setup
 (if the rights on the executable aren't the right one for example). It 
 also lists all handles found and where they where found.
 
@@ -445,7 +436,7 @@
 ===
 ```
 
-Note that the agent needs to be restarted to pick up changes on configuration files.
+Note that the Agent needs to be restarted to pick up changes on configuration files.
 
 ### Debugging your secret_backend_command
 
@@ -476,7 +467,7 @@
    error while decrypting secrets in an instance: could not query ACLs for C:\decrypt.exe
    ```
 
-3. Your executable need to be a valid Win32 application, or you will get the following error:
+3. Your executable needs to be a valid Win32 application, or you will get the following error:
    ```
    error while running 'C:\decrypt.py': fork/exec C:\decrypt.py: %1 is not a valid Win32 application.
    ```
@@ -489,13 +480,13 @@
 this user is randomly generated at install time and os never saved anywhere.
 
 This means that your executable might work with your default user or
-development user but not when it's run by the agent, as `ddagentuser` has more
+development user but not when it's run by the Agent, as `ddagentuser` has more
 restricted rights.
 
-The easiest way to test your executable in the same conditions as the agent is
+The easiest way to test your executable in the same conditions as the Agent is
 to update the password of the `ddagentuser` on your dev box. This way you will
 be able to authenticate as `ddagentuser` and run your executable in the same
-context the agent would.
+context the Agent would.
 
 To do so, follow those steps:
 1. Remove `ddagentuser` from the `Local Policies/User Rights Assignement/Deny
@@ -533,12 +524,12 @@
 
 ### Agent refusing to start
 
-The first thing the agent does on startup is to load `datadog.yaml` and decrypt
+The first thing the Agent does on startup is to load `datadog.yaml` and decrypt
 any secrets in it. This is done before setting up the logging. This means that
-on platform like Windows, errors occuring when loading `datadog.yaml` aren't
+on platforms like Windows, errors occuring when loading `datadog.yaml` aren't
 written in the logs but on stderr (this can occurs when the executable given to
-the agent for secrets returns an error).
-
-If you have secrets in `datadog.yaml` and the agent refuse to start: either try
-to start the agent manually to be able to see STDERR or remove the secrets from
+the Agent for secrets returns an error).
+
+If you have secrets in `datadog.yaml` and the Agent refuses to start: either try
+to start the Agent manually to be able to see STDERR or remove the secrets from
 `datadog.yaml` and test with secrets in a check configuration file first.

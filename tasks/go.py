--- conflicted
+++ resolved
@@ -263,11 +263,6 @@
             ctx.run('pip install -{} {}'.format(verbosity, checks_base))
             ctx.run('pip install -{} -r {}'.format(verbosity, os.path.join(checks_base, 'requirements.in')))
     checks_done = datetime.datetime.now()
-<<<<<<< HEAD
-
-    print("dep ensure, elapsed:    {}".format(dep_done - start))
-    print("checks install elapsed: {}".format(checks_done - checks_start))
-=======
 
     print("dep ensure, elapsed:    {}".format(dep_done - start))
     print("checks install elapsed: {}".format(checks_done - checks_start))
@@ -312,7 +307,6 @@
                            "missing from LICENSE-3rdparty.csv: {}\n".format(deps - license_deps) +
                            "listed in LICENSE-3rdparty.csv but not in Gopkg.lock: {}".format(license_deps - deps),
                    code=1)
->>>>>>> beba658e
 
 @task
 def reset(ctx):
